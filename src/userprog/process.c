--- conflicted
+++ resolved
@@ -89,31 +89,23 @@
 static void
 start_process (void *file_name_)
 {
-<<<<<<< HEAD
   struct process_info *p_info = (struct process_info *) file_name_;
-=======
   struct thread *cur = thread_current ();
->>>>>>> 53b27238
   struct intr_frame if_;
   bool success;
-  cur->process_fn = file_name_;
+  cur->process_fn = p_info->program_name;
 
   /* Initialize interrupt frame and load executable. */
   memset (&if_, 0, sizeof if_);
   if_.gs = if_.fs = if_.es = if_.ds = if_.ss = SEL_UDSEG;
   if_.cs = SEL_UCSEG;
   if_.eflags = FLAG_IF | FLAG_MBS;
-<<<<<<< HEAD
+
   success = load (p_info, &if_.eip, &if_.esp);
   sema_up (&p_info->loaded);
 
   /* If load failed, quit. */
   palloc_free_page (p_info->cmd_line); 
-=======
-  success = load (cur->process_fn, &if_.eip, &if_.esp);
-
-  /* If load failed, quit. */
->>>>>>> 53b27238
   if (!success) 
     thread_exit ();
 
