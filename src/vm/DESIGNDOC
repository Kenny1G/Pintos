            +---------------------------+
            |          CS 212           |
            | PROJECT 3: VIRTUAL MEMORY |
            |      DESIGN DOCUMENT      |
            +---------------------------+

---- GROUP ----

>> Fill in the names and email addresses of your group members.

Akram Sbaih        <akram@stanford.edu>
Eva Batelaan       <batelaan@stanford.edu>
Kenny Oseleononmen <kenny1g@stanford.edu>

---- PRELIMINARIES ----

>> If you have any preliminary comments on your submission, notes for the
>> TAs, or extra credit, please give them here.

>> Please cite any offline or online sources you consulted while
>> preparing your submission, other than the Pintos documentation, course
>> text, lecture notes, and course staff.

            PAGE TABLE MANAGEMENT
            =====================

---- DATA STRUCTURES ----

>> A1: Copy here the declaration of each new or changed `struct' or
>> `struct' member, global or static variable, `typedef', or
>> enumeration.  Identify the purpose of each in 25 words or less.

-----
struct hash page_table;             /* Supplemental page table for VM. */
struct lock *page_table_lock;       /* Lock guarding the thread's SPT. */

/* VM */
struct list mmap_list;              /* List of process' mmap files*/
mapid_t mmap_next_id;               /* Next availabnle mmap id */

    These extra members in `struct thread` keep track of the supplemental page
    table and its lock for a thread. We also keep track of the thread's list of
    mmaped memory.
-----
#define STACK_MAX_SIZE ((uintptr_t) (8 << 20))
#define STACK_LIMIT ((void *) (PHYS_BASE - STACK_MAX_SIZE))

    These constants are to enforce a limit of 8MB on the size of stack growth.
-----
static struct frame_table ft;
static struct lock frame_table_lock;

    Defined in frame.c, ft is the instance of frame table for the system and its lock.
-----
/* Keeps track of free and allocated frames in the system. */
struct frame_table 
  {
    struct list free_frames;      /* Available for allocation. */
    struct list allocated_frames; /* Candidates for eviction. */
  };

    A struct frame_table keeps a list of free frames and a list of allocated frames
    in the system.
-----
/* An entry in either lists of frame_table reflecting one frame. */
struct frame
  {
    struct list_elem elem;        /* Elem in either frame_table lists. */
    void *kaddr;                  /* Physical address = kernel address. */
    struct page *page;            /* The page mapped to this frame. */
    bool pinned;                  /* Don't evict when pinned. */
  };

    A frame lives in either the free or allocated list in the frame table. It has its
    own kernel address and possibly a page that occupies it. The pinned bit prevents 
    the frame from being evicted.
-----
/* Where to load the page from. */
enum page_location
  {
    NEW,         /* Unintialized page. */
    FRAME,       /* Page already in a frame. */
    SWAP,        /* Page has been swapped out. */
    FILE,        /* Page is in mapped file. */
    CORRUPTED,   /* Page lost. */
  };

    This enum represents possible locations where a page could be stored at a time. It
    is used to determine where to load the page from and where to evict it to.
-----
/* A page in a threads page_table. */
struct page
  {
    struct hash_elem hash_elem;   /* In thread's page_table hash table. */ 
    struct lock lock;
    struct thread *thread;
    void *uaddr;                  /* User virtual address, page_table key. */
    enum page_location location;  /* Where to load the page from. */
    bool writable;                /* RW vs RO. */
    struct frame *frame;
    bool pinned;
    size_t swap_slot;
    enum page_location evict_to;  /* Where to evict the frame (e.g. FILE). */
    struct page_mmap *mmap;       /* For MMAP: mmap corresponding to this page*/
    size_t file_zero_bytes;       /* For MMAP: Number of bytes that stick out*/
    unsigned start_byte;          /* For MMAP: Page starting location in file */
  };

    Represents a page in the Supplemental Page Table of a thread. The page has its own
    lock and user-address. It also keeps track of the location of its contents and where
    to evict them to and any useful metadata for such operations.
-----
#define SWAP_ERROR SIZE_MAX

    Constant returned when a swap operation fails (e.g. when the swap device fails).
-----

TODO : add more structures for mmap?

---- ALGORITHMS ----

>> A2: In a few paragraphs, describe your code for accessing the data
>> stored in the SPT about a given page.

The function `struct page *page_lookup (void *uaddr)` takes a user-address and returns
the address of the page entry in the supplemental page table of the current thread if 
UADDR is an allocated address for that thread. Otherwise, returns a NULL pointer. 

The way it finds the page entry is by looking up the page table hash table with the 
utility function `hash_find` on a dummy hash_entry containing UADDR. This works because
the hash function used to initialize the hash table is `page_hash` which hashes the
uaddr member of the page.

After acquiring the `struct page *`, all the associated data in the SPT are the members
of the `struct page` returned. To achieve thread-safety, one must acquire the `page->lock`
lock before accessing/modifying the page's members. 

>> A3: How does your code coordinate accessed and dirty bits between
>> kernel and user virtual addresses that alias a single frame, or
>> alternatively how do you avoid the issue?

TODO : answer A3 (clock algorithm)

---- SYNCHRONIZATION ----

>> A4: When two user processes both need a new frame at the same time,
>> how are races avoided?

Thread-safety is achieved with the following mechanisms. First, the thread needs to 
acquire the `frame_table_lock` in `frame_alloc ()` which protects this mutex critical code.
Another layer of protection is achieved by pinning the allocated frame by default. The
frame is then unpinned after the data is fully transferred and the page is resolved.

---- RATIONALE ----

>> A5: Why did you choose the data structure(s) that you did for
>> representing virtual-to-physical mappings?

We used a hash table that uses the user virtual address as a hash key and maps it to
`struct page` entries (which in turn could be associated with a frame owning a physical
address). This hash table structure allows for constant time lookup which is a frequent
operation in this context. This makes the system faster than it could be with other structures
such as a linked list. We use the vaddress for lookup because that's the only information
about the page that we get to know when resolving a page fault.


               PAGING TO AND FROM DISK
               =======================

---- DATA STRUCTURES ----

>> B1: Copy here the declaration of each new or changed `struct' or
>> `struct' member, global or static variable, `typedef', or
>> enumeration.  Identify the purpose of each in 25 words or less.
/* Hand of the clock algorithm */
static struct list_elem *clock_hand;
This static variable will be used to keep track of the clock hand in the list 
of allocated frames.

-----
#define SECTORS_PER_PAGE (PGSIZE / BLOCK_SECTOR_SIZE)

    Number of sectors in the swap block device needed to store PGSIZE bytes.
-----
/* Swap table keeping track of free and allocated swap slots
   and the block deivce containing them. */
static struct swap_table st;
/* Lock guarding the swap table allocations and frees. */
static struct lock swap_table_lock;

    The system's instance of the swap table and its lock. Keeps track of the swap device 
    and which slots are allocated/free in it.
-----
/* Swap Table keeps track of allocated swap slots on a block
   device. */
struct swap_table
  {
    struct block *block_device;     /* Block device where slots are stored. */
    struct bitmap *allocated_slots; /* Bitmap of allocated/free swap slots. */
  };

    Structure for swap table. It keeps track of the swap block device and a bitmap of the 
    allocated/free swap slots.
-----

---- ALGORITHMS ----

>> B2: When a frame is required but none is free, some frame must be
>> evicted.  Describe your code for choosing a frame to evict.
When choosing a frame to be evicted, we use the Clock Algorithm,
which effectively approximates the LRU page.

The algorithm begins advancing the clock hand to the first unpinned frame. 
If no frames are unpinned, it causes the kernel to PANIC. 
Once it has found the first unpinned frame, it continues to loop through the 
list of allocated frames until it finds a frame whose page's accessed bit is 0. 
As it searches, it sets all frames whose page's accessed bit is 1 to 0, so that
if all unpinned frames have been recently access, it will loop around and set 
that first unpinned frame that was checked to be the one to be evicted.

In the eviction function, we free the page associated with the frame to be 
evicted, advance the clock hand, and remove the evicted frame from the list of 
allocated frames.

Finally we return the frame as the one to be allocated, pin it, and put it back
on the list of allocated frames.

TODO : answer B2 (clock algorithm)

>> B3: When a process P obtains a frame that was previously used by a
>> process Q, how do you adjust the page table (and any other data
>> structures) to reflect the frame Q no longer has?

`frame_evict` acquires the `page->lock` of the page that occupied the
frame and thus gets exclusive access to its members. It then uses these
members in `page_evict` to transfer the contents of the frame to where
they should be stored (`page->evict_to`). `page_evict` also updates 
the `page->location` to the new location of its data which is no longer
`FRAME` (could become `SWAP` or `FILE` for example). Finally, it clears
the PTE in the `page->thread->pagedir` by calling `pagedir_clear_page`
on the `page->uaddr` invalidating the mapping to the evicted frame. 

>> B4: Explain your heuristic for deciding whether a page fault for an
>> invalid virtual address should cause the stack to be extended into
>> the page that faulted.

  if (is_user_vaddr (fault_addr)
      && (uint8_t *)(fault_addr) >= (uint8_t *)(f->esp) - 32
      && fault_addr >= STACK_LIMIT)
    page_alloc (fault_addr);

The assumption is that if the fault happens within 32 bytes below the stack
address, the stack should be extended. The address has to be a valid user
address and must be above the 8MB limit on stack size. 32 bytes is how far
below the stack pointer `PUSHA` accesses.

---- SYNCHRONIZATION ----

>> B5: Explain the basics of your VM synchronization design.  In
>> particular, explain how it prevents deadlock.  (Refer to the
>> textbook for an explanation of the necessary conditions for
>> deadlock.)

Our synchronization relies on locks to protect data blocks across threads.
There is a lock for the Frame Table, a lock for the Swap Table, and a lock 
for the thread's Supplemental Page Table. Additionally, there's a lock for 
each individual `struct page` so individual pages don't block the entire
system (e.g. when reading/writing to disk/swap).

To prevent deadlocks, the locks are acquired on a set order. For example,
the SPT lock is always acquired before the specific Page lock if they
have to be nested. The order of nested locks (even if partially) is
SPT -> Page -> Frame Table -> (Another Page) -> Swap Table.

>> B6: A page fault in process P can cause another process Q's frame
>> to be evicted.  How do you ensure that Q cannot access or modify
>> the page during the eviction process?  How do you avoid a race
>> between P evicting Q's frame and Q faulting the page back in?

P picks Q's frame to evict and thus block to acquire Q's page lock to
evict it. After P had acquired the lock, Q can't access its page until
the lock is released again, at which point, P would have finished paging
in at the frame. Q can't evict the frame until P unpins it so no race is
possible.

Now when Q faults, it will need to find a different frame because the 
previous frame is pinned until P's pagefault is fully resolved. 

In the case where P's fault is resolved and returns and instantly Q 
resolves its pagefault back at the same frame, P would fault again and
reacquire the frame if it's the only frame in memory. Essentially,
P and Q would keep exchanging the one frame for both of them if no
other frames are available.

>> B7: Suppose a page fault in process P causes a page to be read from
>> the file system or swap.  How do you ensure that a second process Q
>> cannot interfere by e.g. attempting to evict the frame while it is
>> still being read in?

The frame is pinned by setting `frame->pinnned` to true. This way, no
other threads can evict that frame. The frame is only unpinned after 
the data is fully loaded and the fault resolved. The `frame->pinnned`
bit is protected by the `frame_table_lock`.

>> B8: Explain how you handle access to paged-out pages that occur
>> during system calls.  Do you use page faults to bring in pages (as
>> in user programs), or do you have a mechanism for "locking" frames
>> into physical memory, or do you use some other design?  How do you
>> gracefully handle attempted accesses to invalid virtual addresses?

In the case where the syscall requires filesys operations on user memory,
the user memory buffer has to be pinned with the function `page_pin`.
This will assure that the pages live in frames on memory during the entire
operation to prevent the situatoin of having nested read/writes to disk if
the buffer needs to be paged-in from swap/filsys. It is `page_unpin`'d later.

Other user memory access that don't require disk operations are handler by
the existing `page_resolve_fault` called from the pagefault handler. The 
memory is first validated by querying `page_lookup` on the passed address 
and assuring that it refers to a valid page in the thread's SPT. Otherwise,
it terminates the process by calling `thread_exit`.

---- RATIONALE ----

>> B9: A single lock for the whole VM system would make
>> synchronization easy, but limit parallelism.  On the other hand,
>> using many locks complicates synchronization and raises the
>> possibility for deadlock but allows for high parallelism.  Explain
>> where your design falls along this continuum and why you chose to
>> design it this way.

We lean towards the conservative side of using locks by protecting more
data with lesser locks to make the implementation managable. Another
advantage of this implementation is that it could be considered a doable
milestone towards finer-grained synchornization if desired in the future.

The entire Frame Table has one lock and the entire Swap Table has one lock
and the entire thread's SPT has one lock. This is because FT operations
are fast (list inserts and pops) and SPT operations are fast (hash table
lookups and insertions and because these operations should block the thread
anyways) and ST operations are fast (bitmap scans/sets).

On the other hand, having a separate lock for each page in the SPT becomes
necessary when the pages have to be blocked during swap/filesys operations
without blocking the entire system. This way, we get both good performance
and clarity on the flow of implementatino.

             MEMORY MAPPED FILES
             ===================

---- DATA STRUCTURES ----

>> C1: Copy here the declaration of each new or changed `struct' or
>> `struct' member, global or static variable, `typedef', or
>> enumeration.  Identify the purpose of each in 25 words or less.

<<<<<<< HEAD
In page.c, we added the following to store supplemental information about memory mapped files:
/* Wrapper struct for a mmaped file */
struct page_mmap 
  {
    mapid_t id;                 /* ID of mmap*/
    struct list_elem list_elem; /* List element to place mmap in list */
    struct file *file;          /* File backing mmap */
    size_t file_size;           /* Size of above */
    struct list mmap_pages;     /* List of pages mapped to this mmap */
  };

The mmap_pages list holds the instances of the following:

/* Wrapper struct for a page in an mmap*/
struct page_mmap_elem 
  {
    struct list_elem list_elem; /* List element to put page in mmap_pages */
    void* page_addr;            /* Virtual Address of page */
  };

In the thread struct, we added:
    /* VM */
    struct list mmap_list;              /* List of process' mmap files*/
    mapid_t mmap_next_id;               /* Next availabnle mmap id */

The mmap_list holds the page_mmap structs, and mmap_next_id is a counter used to give the process's mmaped files unique id's. 
=======
TODO
>>>>>>> 917e619e

---- ALGORITHMS ----

>> C2: Describe how memory mapped files integrate into your virtual
>> memory subsystem.  Explain how the page fault and eviction
>> processes differ between swap pages and other pages.

<<<<<<< HEAD
Memory mapped files integrates with existing virtual memory
subsystems. Some info on memory mapping is tied into the page struct
while some is externalized in an additional structs (see above). The page fault process
only differs in where the data is loaded from a file vs swap.
=======
TODO
>>>>>>> 917e619e

>> C3: Explain how you determine whether a new file mapping overlaps
>> any existing segment.

<<<<<<< HEAD
We determine whether a new file mapping overlaps an existing segment
by both checking that our page table has no entries, and pagedir_get_page
returns null, for the addresses that our file mapping encompasses
(meaning no physical address corresponds to those virtual addresses).

=======
TODO
>>>>>>> 917e619e

---- RATIONALE ----

>> C4: Mappings created with "mmap" have similar semantics to those of
>> data demand-paged from executables, except that "mmap" mappings are
>> written back to their original files, not to swap.  This implies
>> that much of their implementation can be shared.  Explain why your
>> implementation either does or does not share much of the code for
>> the two situations.

<<<<<<< HEAD
 Our implementation shares most of the code between both situations. 
Both situations create an mmap object that is added to the running thread
and associates as many pages as the file needs to be in memory. We did this
for simplicity sake. Seeing as the framework already existed to map pages to
a file it was easiest to just use it. The only difference is that we update the 
pages allocated for executables to evict to a swap slot if they are writable
and if they are not writeable, we simply clear them without writing them anywhere
but rewrite them from file when they're paged back in.
=======
TODO
>>>>>>> 917e619e

               SURVEY QUESTIONS
               ================

Answering these questions is optional, but it will help us improve the
course in future quarters.  Feel free to tell us anything you
want--these questions are just to spur your thoughts.  You may also
choose to respond anonymously in the course evaluations at the end of
the quarter.

>> In your opinion, was this assignment, or any one of the three problems
>> in it, too easy or too hard?  Did it take too long or too little time?

>> Did you find that working on a particular part of the assignment gave
>> you greater insight into some aspect of OS design?

>> Is there some particular fact or hint we should give students in
>> future quarters to help them solve the problems?  Conversely, did you
>> find any of our guidance to be misleading?

>> Do you have any suggestions for the TAs to more effectively assist
>> students, either for future quarters or the remaining projects?

>> Any other comments?<|MERGE_RESOLUTION|>--- conflicted
+++ resolved
@@ -354,7 +354,6 @@
 >> `struct' member, global or static variable, `typedef', or
 >> enumeration.  Identify the purpose of each in 25 words or less.
 
-<<<<<<< HEAD
 In page.c, we added the following to store supplemental information about memory mapped files:
 /* Wrapper struct for a mmaped file */
 struct page_mmap 
@@ -381,9 +380,6 @@
     mapid_t mmap_next_id;               /* Next availabnle mmap id */
 
 The mmap_list holds the page_mmap structs, and mmap_next_id is a counter used to give the process's mmaped files unique id's. 
-=======
-TODO
->>>>>>> 917e619e
 
 ---- ALGORITHMS ----
 
@@ -391,27 +387,19 @@
 >> memory subsystem.  Explain how the page fault and eviction
 >> processes differ between swap pages and other pages.
 
-<<<<<<< HEAD
 Memory mapped files integrates with existing virtual memory
 subsystems. Some info on memory mapping is tied into the page struct
 while some is externalized in an additional structs (see above). The page fault process
 only differs in where the data is loaded from a file vs swap.
-=======
-TODO
->>>>>>> 917e619e
 
 >> C3: Explain how you determine whether a new file mapping overlaps
 >> any existing segment.
 
-<<<<<<< HEAD
 We determine whether a new file mapping overlaps an existing segment
 by both checking that our page table has no entries, and pagedir_get_page
 returns null, for the addresses that our file mapping encompasses
 (meaning no physical address corresponds to those virtual addresses).
 
-=======
-TODO
->>>>>>> 917e619e
 
 ---- RATIONALE ----
 
@@ -422,7 +410,6 @@
 >> implementation either does or does not share much of the code for
 >> the two situations.
 
-<<<<<<< HEAD
  Our implementation shares most of the code between both situations. 
 Both situations create an mmap object that is added to the running thread
 and associates as many pages as the file needs to be in memory. We did this
@@ -431,9 +418,6 @@
 pages allocated for executables to evict to a swap slot if they are writable
 and if they are not writeable, we simply clear them without writing them anywhere
 but rewrite them from file when they're paged back in.
-=======
-TODO
->>>>>>> 917e619e
 
                SURVEY QUESTIONS
                ================
